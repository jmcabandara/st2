--- conflicted
+++ resolved
@@ -37,8 +37,6 @@
         self.supported_filters = copy.deepcopy(self.__class__.supported_filters)
         self.supported_filters.update(RESERVED_QUERY_PARAMS)
 
-<<<<<<< HEAD
-=======
     @jsexpose()
     def get_all(self, **kwargs):
         return self._get_all(**kwargs)
@@ -62,7 +60,6 @@
 
         return result
 
->>>>>>> 70eb74a6
     def _get_all(self, **kwargs):
         sort = kwargs.get('sort').split(',') if kwargs.get('sort') else []
         for i in range(len(sort)):
@@ -94,16 +91,6 @@
 
         return [self.model.from_model(instance) for instance in instances[offset:eop]]
 
-<<<<<<< HEAD
-    @jsexpose()
-    def get_all(self, **kwargs):
-        return self._get_all(**kwargs)
-
-    @jsexpose(str)
-    def get_one(self, id):
-        LOG.info('GET %s with id=%s', pecan.request.path, id)
-=======
->>>>>>> 70eb74a6
 
 class ContentPackResourceControler(ResourceController):
     @jsexpose()
