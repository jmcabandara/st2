--- conflicted
+++ resolved
@@ -18,16 +18,11 @@
 from mongoengine import ValidationError
 
 from st2common import log as logging
-<<<<<<< HEAD
-from st2common.models.base import jsexpose
-from st2common.persistence.reactor import SensorType
-from st2common.models.api.reactor import SensorTypeAPI
+from st2common.models.api.base import jsexpose
+from st2common.persistence.sensor import SensorType
+from st2common.models.api.sensor import SensorTypeAPI
 from st2common.exceptions.apivalidation import ValueValidationException
 from st2common.validators.api.misc import validate_not_part_of_system_pack
-=======
-from st2common.persistence.sensor import SensorType
-from st2common.models.api.sensor import SensorTypeAPI
->>>>>>> b52981f4
 from st2api.controllers import resource
 
 http_client = six.moves.http_client
@@ -49,7 +44,7 @@
 
     include_reference = True
 
-    @jsexpose(str, body=SensorTypeAPI)
+    @jsexpose(str, body_cls=SensorTypeAPI)
     def put(self, ref_or_id, sensor_type):
         try:
             sensor_type_db = self._get_by_ref_or_id(ref_or_id=ref_or_id)
