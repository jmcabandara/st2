--- conflicted
+++ resolved
@@ -83,6 +83,9 @@
         self._password = None
         self._private_key = None
         self._kwarg_op = '--'
+        self._cwd = None
+        self._env = None
+        self._timeout = None
 
     def pre_run(self):
         LOG.debug('Entering FabricRunner.pre_run() for liveaction_id="%s"',
@@ -92,15 +95,11 @@
         self._hosts = [h.strip() for h in hosts if len(h) > 0]
         if len(self._hosts) < 1:
             raise ActionRunnerPreRunError('No hosts specified to run action for action %s.',
-<<<<<<< HEAD
                                           self.liveaction_id)
-=======
-                                          self.action_execution_id)
         self._username = self.runner_parameters.get(RUNNER_USERNAME, cfg.CONF.system_user.user)
         self._username = self._username or cfg.CONF.system_user.user
         self._password = self.runner_parameters.get(RUNNER_PASSWORD, None)
         self._private_key = self.runner_parameters.get(RUNNER_PRIVATE_KEY, None)
->>>>>>> da09378c
         self._parallel = self.runner_parameters.get(RUNNER_PARALLEL, True)
         self._sudo = self.runner_parameters.get(RUNNER_SUDO, False)
         self._sudo = self._sudo if self._sudo else False
