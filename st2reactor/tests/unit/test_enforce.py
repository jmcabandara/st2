--- conflicted
+++ resolved
@@ -16,16 +16,9 @@
 import datetime
 import mock
 
-<<<<<<< HEAD
-from st2common.models.db.reactor import TriggerDB, TriggerInstanceDB, \
-    RuleDB, ActionExecutionSpecDB
-from st2common.models.db.action import ActionDB, LiveActionDB
-import st2common.services.action as action_service
-=======
 from st2common.models.db.reactor import TriggerInstanceDB
-from st2common.models.db.action import ActionExecutionDB
+from st2common.models.db.action import LiveActionDB
 from st2common.services import action as action_service
->>>>>>> 5f7fb92d
 from st2common.util import reference
 from st2reactor.rules.enforcer import RuleEnforcer
 from st2tests import DbTestCase
@@ -47,21 +40,10 @@
 MOCK_TRIGGER_INSTANCE.payload = {'t1_p': 't1_p_v'}
 MOCK_TRIGGER_INSTANCE.occurrence_time = datetime.datetime.utcnow()
 
-<<<<<<< HEAD
-MOCK_ACTION = ActionDB()
-MOCK_ACTION.id = 'action-test-1.id'
-MOCK_ACTION.name = 'action-test-1.name'
-
 MOCK_LIVEACTION = LiveActionDB()
 MOCK_LIVEACTION.id = 'liveaction-test-1.id'
 MOCK_LIVEACTION.name = 'liveaction-test-1.name'
 MOCK_LIVEACTION.status = 'scheduled'
-=======
-MOCK_ACTION_EXECUTION = ActionExecutionDB()
-MOCK_ACTION_EXECUTION.id = 'actionexec-test-1.id'
-MOCK_ACTION_EXECUTION.name = 'actionexec-test-1.name'
-MOCK_ACTION_EXECUTION.status = 'scheduled'
->>>>>>> 5f7fb92d
 
 
 class EnforceTest(DbTestCase):
@@ -88,7 +70,7 @@
         self.assertTrue(execution_id is not None)
 
     @mock.patch.object(action_service, 'schedule', mock.MagicMock(
-        return_value=MOCK_ACTION_EXECUTION))
+        return_value=MOCK_LIVEACTION))
     def test_ruleenforcement_casts(self):
         enforcer = RuleEnforcer(MOCK_TRIGGER_INSTANCE, self.models['rules']['rule2.json'])
         execution_id = enforcer.enforce()
